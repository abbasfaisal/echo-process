﻿// LanguageExt.Process.js
// The MIT License (MIT)
// Copyright (c) 2014-2017 Paul Louth
// https://github.com/louthy/language-ext/blob/master/LICENSE.md

var unit = "(unit)";

if (!window.location.origin) {
    window.location.origin = window.location.protocol + "//"
        + window.location.hostname
        + (window.location.port ? ':' + window.location.port : '');
}

var failwith = function (err) {
    console.error(err);
    throw err;
};

var PID = function (path) {
    return {
        Path: path
    };
};

var Some = function (value) {
    return [].push(value);
}
var None = [];
var isSome = function (value) {
    return Object.prototype.toString.call(value) === '[object Array]' && value.length === 1;
}
var isNone = function (value) {
    return !isSome(value);
}
var match = function (value, Some, None) {
    return typeof value !== "undefined" && value !== null && isSome(value)
        ? Some(value[0])
        : None();
}

var ActorResponse = function (message, replyTo, replyFrom, requestId, isFaulted) {
    return {
        ReplyTo: PID(replyTo),
        Message: message,
        ReplyFrom: PID(replyFrom),
        RequestId: requestId,
        IsFaulted: isFaulted
    };
};

var Process = (function () {

    var messageId = 0;

    var rnd2 = function (count) {
        var buffer = [];
        for (var i = 0; i < count; i++)
            buffer.push(Math.floor(parseInt(Math.random() * 255)));
        return buffer.join("");
    };

    var rnd = function (count) {
        var crypto = window.crypto || window.msCrypto;
        if (!crypto) return rnd2(count);
        var buffer = new Uint8Array(count || 16);
        crypto.getRandomValues(buffer);
        return buffer.join("");
    };

    function isEmpty(obj) {
        for (var prop in obj) {
            if (obj.hasOwnProperty(prop))
                return false;
        }
        return JSON.stringify(obj) === JSON.stringify({});
    }

    var Connect = "procsys:conn";
    var Disconnect = function (id) {
        return "procsys:diss|" + id;
    };
    var Ping = function (id) {
        return "procsys:ping|" + id;
    };
    var Tell = function (id, msgid, to, sender, msg) {
        return "procsys:tell|" + id + "|" + msgid + "|" + to + "|" + sender + "|" + JSON.stringify(msg);
    };
    var Ask = function (id, msgid, to, sender, msg) {
        return "procsys:ask|" + id + "|" + msgid + "|" + to + "|" + sender + "|" + JSON.stringify(msg);
    };
    var Subscribe = function (id, pub, sub) {
        return "procsys:sub|" + id + "|" + pub + "|" + sub;
    };
    var Unsubscribe = function (id, pub, sub) {
        return "procsys:usub|" + id + "|" + pub + "|" + sub;
    };

    var withContext = function (ctx, f) {
        var savedContext = context;

        if (!ctx) {
            ctx = {
                parent: User,
                self: User,
                sender: NoSender,
                currentMsg: null,
                currentReq: null
            };
        }
        context = ctx;
        var res = null;
        try {
            res = f(context);
        }
        catch (e) {
            error(e + "(" + context.self + ")", ctx.self, ctx.currentMsg, ctx.sender);
        }
        context = savedContext;
        return res;
    };

    var secure = window.location.protocol === "https:";
    var protocol = secure ? "wss://" : "ws://";
    var uri = protocol + window.location.host + "/process-sys";
    var connectionId = "";
    var socket = null;
    var doneFn = function () { };
    var failFn = function (e) { };
    var lastPong = new Date();
    var requests = {};

    var actor = { "/": { children: {} } };
    var ignore = function () { };
    var id = function (id) { return id; };
    var publish = null;
    var inboxStart = function (pid, parent, setup, inbox, stateless, shutdown) {

        ctx = {
            self: pid,
            parent: parent,
            sender: NoSender,
            currentMsg: null,
            currentReq: null
        };

        var process = {
            pid: pid,
            state: null,
            setup: setup,
            inbox: inbox,
            stateless: stateless,
            children: {},
            subs: {},
            obs: {},
            shutdown: shutdown
        };

        actor[parent].children[pid] = process;
        actor[pid] = process;

        process.state = withContext(ctx, function () {
            return setup();
        });

        return process;
    };
    var Root = "/root-js";
    var System = "/root-js/system";
    var DeadLetters = "/root-js/system/dead-letters";
    var Errors = "/root-js/system/errors";
    var User = "/root-js/user";
    var NoSender = "/no-sender";
    var root = inboxStart(Root, "/", ignore, function (msg) { publish(msg); }, true);
    var system = inboxStart(System, Root, ignore, function (msg) { publish(msg); }, true);
    var user = inboxStart(User, Root, ignore, function (msg) { publish(msg); }, true);
    var noSender = inboxStart(NoSender, "/", ignore, function (msg) { publish(msg); }, true);
    var deadLetters = inboxStart(DeadLetters, System, ignore, function (msg) { publish(msg); }, true);
    var errors = inboxStart(Errors, System, ignore, function (msg) { publish(msg); }, true);
    var subscribeId = 1;
    var context = null;
    var keepAlive = null;

    var inloop = function () {
        return context !== null;
    };

    var isLocal = function (pid) {
        if (typeof pid === "undefined") failwith("isLocal: 'pid' not defined");
        return pid.indexOf(Root) === 0;
    };

    var getSender = function (sender) {
        return sender || (inloop() ? context.self : NoSender);
    };

    var spawn = function (name, setup, inbox, shutdown) {
        if (typeof name === "undefined") failwith("spawn: 'name' not defined");
        var stateless = false;
        if (arguments.length === 2) {
            inbox = setup;
            setup = function () { return {}; };
            stateless = true;
        }
        else {
            if (typeof setup !== "function") {
                var val = setup;
                setup = function () { return val; };
            }
        }

        return withContext(context, function () {
            var pid = context.self + "/" + name;
            inboxStart(pid, context.self, setup, inbox, stateless, shutdown);
            return pid;
        });
    };

    var tell = function (pid, msg, sender) {
        if (typeof pid === "undefined") failwith("tell: 'pid' not defined");
        if (typeof msg === "undefined") failwith("tell: 'msg' not defined");
        if (msg == unit) msg = {};

        var ctx = {
            isAsk: false,
            self: pid,
            sender: getSender(sender),
            currentMsg: msg,
            currentReq: null
        };
        postMessage(
            JSON.stringify({ processjs: "tell", pid: pid, msg: msg, ctx: ctx }),
            window.location.origin
        );
    };

    var tellDelay = function (pid, msg, delay) {
        if (typeof pid === "undefined") failwith("tellDelay: 'pid' not defined");
        if (typeof msg === "undefined") failwith("tellDelay: 'msg' not defined");
        if (typeof delay === "undefined") failwith("tellDelay: 'delay' not defined");
        var self = context.self;
        return setTimeout(function () { tell(pid, msg, self); }, delay);
    };

    var askInternal = function (pid, msg, ctx) {
        var p = actor[pid];
        if (!p || !p.inbox) {
            if (isLocal(pid)) {
                failwith("Process doesn't exist " + pid);
                return null;
            }
            else {
                messageId++;
                socket.send(Ask(connectionId, messageId, pid, ctx.sender, msg));

                var thunk = {
                    doneFn: function (msg) {
                    },
                    failFn: function (msg) {
                    },
                    done: function (f) {
                        this.doneFn = f;
                        return this;
                    },
                    fail: function (f) {
                        this.failFn = f;
                        return this;
                    },
                    ctx: ctx
                };

                requests[messageId] = thunk;
                return thunk;
            }
        }
        else {
            // TODO: This isn't ideal, you could 'jump ahead' of the queue where an ask arrives 
            //       before a postMessaged 'tell'.  In reality this may not be a huge issue because
            //       posting to an actor is always supposed to be asynchronous, so you don't know 
            //       what order a message arrives at the inbox (and therefore shouldn't rely on 
            //       the send order).  Also, this allows for blocking 'ask', which is difficult to
            //       achieve by other means.
            return withContext(ctx, function () {
                context.reply = null;
                if (p.stateless) {
                    var statea = p.inbox(msg);
                    if (typeof statea !== "undefined") p.state = statea;
                }
                else {
                    var stateb = p.inbox(p.state, msg);
                    if (typeof stateb !== "undefined") p.state = stateb;
                }
                return context.reply;
            });
        }
    };

    var ask = function (pid, msg) {
        if (typeof pid === "undefined") failwith("ask: 'pid' not defined");
        if (typeof msg === "undefined") failwith("ask: 'msg' not defined");
        if (msg == unit) msg = {};
        var ctx = {
            isAsk: true,
            self: pid,
            sender: getSender(),
            currentMsg: msg,
            currentReq: null
        };
        return askInternal(pid, msg, ctx);
    };

    var reply = function (msg) {
        if (typeof msg === "undefined") failwith("reply: 'msg' not defined");
        if (msg == unit) msg = {};
        context.reply = msg;
    };

    var subscribeAsync = function (pid) {
        if (typeof pid === "undefined") failwith("subscribeAsync: 'pid' not defined");
        var p = actor[pid];
        if (!p || !p.inbox) {
            if (isLocal(pid)) {
                failwith("Process doesn't exist " + pid);
            }
            else {
                failwith("'subscribe' is currently only available for intra-JS process calls.");
            }
        }

        var id = subscribeId;
        var onNext = function (msg) { };
        var onComplete = function () { };

        p.subs[id] = {
            next: function (msg) {
                if (isEmpty(msg)) msg = unit;
                onNext(msg);
            },
            done: function () { onComplete(); }
        };

        subscribeId++;

        return {
            unsubscribe: function () {
                onComplete();
                delete p.subs[id];
            },
            forall: function (f) { onNext = f; return this; },
            done: function (f) { onComplete = f; return this; }
        };
    };

    var subscribeSync = function (pid) {
        if (typeof pid === "undefined") failwith("subscribeSync: 'pid' not defined");
        var self = context.self;
        if (isLocal(pid)) {
            return subscribeAsync(pid).forall(function (msg) {
                if (isEmpty(msg)) msg = unit;
                tell(self, msg, pid);
            });
        }
        else {
            var id = subscribeId;
            var ctx = {
                unsubscribe: function () {
                    socket.send(Unsubscribe(connectionId, pid, self));
                    delete actor[self].obs[id];
                },
                next: function () { },
                done: function () { }
            };
            actor[self].obs[id] = ctx;
            subscribeId++;
            socket.send(Subscribe(connectionId, pid, self));
            return ctx;
        }
    };

    var subscribe = function (pid) {
        if (typeof pid === "undefined") failwith("subscribe: 'pid' not defined");
        return inloop()
            ? subscribeSync(pid)
            : subscribeAsync(pid);
    };

    var unsubscribe = function (ctx) {
        if (typeof ctx === "undefined") failwith("unsubscribe: 'ctx' not defined");
        if (!ctx || ctx.unsubscribe) return;
        ctx.unsubscribe();
    };

    publish = function (msg) {
        if (typeof msg === "undefined") failwith("publish: 'msg' not defined");
        if (msg == unit) msg = {};
        if (inloop()) {
            postMessage(
                JSON.stringify({ pid: context.self, msg: msg, processjs: "pub" }),
                window.location.origin
            );
        }
        else {
            failwith("'publish' can only be called from within a process");
        }
    };

    var kill = function (pid) {
        if (typeof pid === "undefined") failwith("kill: 'pid' not defined");
        if (arguments.length === 0) {
            if (inloop()) {
                pid = context.pid;
            }
            else {
                failwith("'kill' can only be called without arguments from within a process");
            }
        }

        var p = actor[pid];
        if ("undefined" === typeof p) {
            return;
        }
        var children = p.children;
        for (var i = 0; i < children.length; i++) {
            kill(children[i]);
        }

        if (typeof p.shutdown === "function") {
            p.shutdown(p.state);
        }

        for (var ob in p.obs) {
            p.obs[ob].unsubscribe();
        }
        p.obs = {};

        for (var x in p.subs) {
            var sub = p.subs[x];
            if (typeof sub.done === "function") {
                try {
                    sub.done();
                }
                catch (e) {
                    // Ignore.  We just want to stop other 
                    // subscribers being hurt by one bad egg.
                    error(e, pid + "/sub/done", null, null);
                }
            }
        }
        p.subs = {};

        delete actor[extractParent(pid)].children[pid];
        delete actor[pid];
    };

    var deadLetter = function (to, msg, sender) {
        tell(DeadLetters, { to: to, msg: msg, sender: getSender(sender) });
    };

    var error = function (e, to, msg, sender) {
        console.error(e);
        tell(Errors, { error: e, to: to, msg: msg, sender: getSender(sender) });
    };

    var receiveTell = function (data) {
        var p = actor[data.pid];
        if (!p || !p.inbox) {
            if (isLocal(data.pid)) {
                deadLetter(data.pid, data.msg, data.sender);
            }
            else {
                socket.send(Tell(connectionId, ++messageId, data.pid, data.ctx.sender, data.msg));
            }
            return;
        }

        try {
            withContext(data.ctx, function () {
                if (p.stateless) {
                    var statea = p.inbox(data.msg);
                    if (typeof statea !== "undefined") p.state = statea;
                }
                else {
                    var stateb = p.inbox(p.state, data.msg);
                    if (typeof stateb !== "undefined") p.state = stateb;
                }
            });
        }
        catch (e) {
            error(e, data.pid, data.msg, data.sender);
            deadLetter(data.pid, data.msg, data.sender);
            p.state = p.setup();
        }
    };

    var receivePub = function (data) {
        var p = actor[data.pid];
        if (!p || !p.subs) {
            return;
        }

        for (var x in p.subs) {
            var sub = p.subs[x];
            if (typeof sub.next === "function") {
                try {
                    sub.next(data.msg);
                }
                catch (e) {
                    // Ignore.  We just want to stop other subscribers
                    // being hurt by one bad egg.
                    error(e, data.pid + "/pub", data.msg, null);
                }
            }
        }
    };

    var receive = function (event) {
        if (event.origin !== window.location.origin ||
            typeof event.data !== "string") {
            return;
        }
        var data = JSON.parse(event.data);

        if (!data.processjs,
            !data.pid ||
            !data.msg) {
            return;
        }
        if (isEmpty(data.msg)) {
            data.msg = unit;
        }
        switch (data.processjs) {
            case "tell": receiveTell(data); break;
            case "pub": receivePub(data); break;
        }
    };

    var disconnect = function () {
        socket.send(Disconnect(connectionId));
        socket.close();
    };

    var unload = function () {
        socket.send(Disconnect(connectionId));
    };

    var connect = function () {
        socket = new WebSocket(uri);

        socket.onopen = function (e) {
            socket.send(Connect);
            window.addEventListener("beforeunload", unload);
        };

        socket.onclose = function (e) {
            window.removeEventListener("beforeunload", unload);
        };

        socket.onmessage = function (e) {

            try {
                var obj = JSON.parse(e.data);

                switch (obj.tag) {
                    // Incoming ask
                    case "ask":
                        var ctx = {
                            self: obj.to,
                            sender: obj.sender,
                            replyTo: obj.replyTo,
                            requestId: obj.requestId,
                            currentMsg: obj.content,
                            isAsk: true
                        };
                        try {
                            var res = askInternal(obj.to, obj.content, ctx);
                            tell(obj.replyTo, ActorResponse(res, obj.replyTo, obj.to, obj.requestId, false), obj.to);
                        }
                        catch (e) {
                            tell(obj.replyTo, ActorResponse(e, obj.replyTo, obj.to, obj.requestId, true), obj.to);
                        }
                        break;

                    // Incoming tell
                    case "tell":
                        var ctx = {
                            self: obj.to,
                            sender: obj.sender,
                            replyTo: obj.replyTo,
                            currentMsg: obj.content,
                            requestId: 0,
                            isAsk: false
                        };
                        postMessage(
                            JSON.stringify({ pid: ctx.self, msg: ctx.currentMsg, ctx: ctx, processjs: "tell" }),
                            window.location.origin
                        );
                        break;

                    // Remote ask response
                    case "askr":
                        var req = requests[obj.mid];
                        if (!req) return;
                        var done = req.doneFn;
                        var fail = req.failFn;
                        var ctx = req.ctx;
                        delete requests[obj.mid];

                        withContext(ctx, function () {
                            if (typeof obj.done !== "undefined") {
                                done(obj.done);
                            }
                            else if (typeof obj.fail !== "undefined") {
                                fail(obj.fail);
                            }
                        });
                        break;

                    // Pong (reply of ping)
                    case "pong":
                        lastPong = new Date();
                        if (obj.status === "False") {
                            connectionId = "";
                            socket.send(Connect);
                        }
                        break;

                    // Disconnected
                    case "disc":
                        connectionId = obj.id === connectionId ? "" : connectionId;
                        if (keepAlive) {
                            clearInterval(keepAlive);
                            keepAlive = null;
                        }
                        break;

                    // Connected
                    case "conn":
                        connectionId = obj.id === "" ? connectionId : obj.id;

                        if (keepAlive) {
                            clearInterval(keepAlive);
                        }
                        if (connectionId !== "") {
                            keepAlive = setInterval(function () {
                                socket.send(Ping(connectionId));
                            }, 5000);
                        }

                        doneFn();
                        break;
                }
            }
            catch (e) {
                console.error(e);
            }
        };

        socket.onerror = function (e) {
            console.error(e.data);
        };

        return {
            done: function (f) {
                doneFn = f;
                return this;
            },
            fail: function (f) {
                failFn = f;
                return this;
            }
        };
    };

    var isAsk = function () {
        return context
            ? context.isAsk
            : false;
    };

    var isTell = function () {
        return !isAsk;
    };

    var formatItem = function (msg) {
        return "<div class='process-log-msg-row'>" +
            "<div class='process-log-row process-log-row" + msg.TypeDisplay + "'>" +
            "<div class='log-time'>" + msg.DateDisplay + "</div>" +
            "<div class='log-type'>" + msg.TypeDisplay + "</div>" +
            match(msg.Message,
                function (value) { return "<div class='log-msg'>" + value + "</div>"; },
                function () { return "" }) +
            "</div>" +
            match(msg.Exception,
                function (value) { return "<div class='process-log-row testbed-log-rowError'><div class='log-ex-msg'>" + JSON.stringify(value, null, 4) + "</div></div>"; },
                function () { return "" }) +
            "</div>";
    };

    var log = {
        pausedView: false,
        tell: function (type, msg) {
            if (typeof type === "undefined") failwith("Log.tell: 'type' not defined");
            if (typeof msg === "undefined") failwith("Log.tell: 'msg' not defined");
            tell("/root/user/process-log", {
                Type: type,
                Message: msg
            });
        },
        tellInfo: function (msg) { this.tell(1, msg); },
        tellWarn: function (msg) { this.tell(2, msg); },
        tellError: function (msg) { this.tell(12, msg); },
        tellDebug: function (msg) { this.tell(16, msg); },
        injectCss: function () {
            var css = ".process-log-row{font-family:Calibri,Droid Sans,Candara,Segoe,'Segoe UI',Optima,Arial,sans-serif;font-size:10pt;border-left:8px solid #fff;background-color:#fff;box-shadow:2px 2px 2px #aaa;padding:4px}.process-log-rowInfo{border-color:#c1eaaf}.process-log-rowWarn{border-color:#ffea99}.process-log-rowError{border-color:#e29191}.process-log-rowDebug{border-color:#a1bacc}.process-item{width:400px;margin:10px 5px 0;padding:15px;display:inline-block;background-color:#f0f0f0;vertical-align:top;min-height:15px;border-radius:5px;box-shadow:5px 5px 5px #aaa}.process-log-row .log-ex-msg,.process-log-row .log-ex-stack,.process-log-row .log-msg,.process-log-row .log-time,.process-log-row .log-type{display:inline-block;padding:2px}.process input{margin-right:4px;margin-bottom:4px}.process-log-row .log-time{width:75px}.process-log-row .log-type{width:40px}.process-log-row .log-msg{width:auto} .log-ex-msg{white-space: pre-wrap;}";
            var style = document.createElement("style");
            style.type = "text/css";
            style.innerHTML = css;
            document.getElementsByTagName("head")[0].appendChild(style);
        },
        view: function (id, viewSize) {
            var self = this;
            this.injectCss();
            if (!id) failwith("Log.view: 'id' not defined");
            var pid = Process.spawn("process-log",
                function () {
                    Process.subscribe("/root/user/process-log");
                    return [];
                },
                function (state, msg) {
                    if (!self.pausedView) { 
                        state.unshift(msg);
                        $("#" + id).prepend(formatItem(msg));
                        if (state.length > (viewSize || 50)) {
                            state.pop();
                            $('.process-log-msg-row:last').remove();
                        }
                        return state;
                    }
                }
            );
<<<<<<< HEAD
        },
        toggleView: function (onPaused, onResumed) { 
            this.pausedView = !this.pausedView;
            if (this.pausedView && onPaused) onPaused();
            if (!this.pausedView && onResumed) onResumed();
=======

            Process.ask('/root/user/process-log', {})
                .done(function (items)
                {
                    $(items).each(function (i, item) { $("#" + id).prepend(formatItem(item)); });
                });

            return pid;
>>>>>>> 51598c78
        }
    };

    var extractParent = function (pid) {
        var i = pid.lastIndexOf('/');
        if (i === -1) return User;
        return pid.substr(0, i);
    };

    return {
        ask: ask,
        connect: connect,
        isAsk: isAsk,
        isTell: isTell,
        kill: kill,
        publish: publish,
        reply: reply,
        receive: receive,
        spawn: spawn,
        subscribe: subscribe,
        tell: tell,
        tellDelay: tellDelay,
        tellDeadLetter: deadLetter,
        tellError: error,
        unsubscribe: unsubscribe,
        DeadLetters: DeadLetters,
        Errors: Errors,
        NoSender: NoSender,
        Log: log,
        Root: Root,
        System: System,
        User: User,
        Parent: function () { return context ? extractParent(context.self) : User; },
        Self: function () { return context ? context.self : User; },
        Sender: function () { return context ? context.sender : NoSender; }
    };
})();

window.addEventListener("message", Process.receive, false);

// Knockout.js Process view 
if (typeof ko !== "undefined" && typeof ko.observable !== "undefined") {

    Process.computed = function (fn) {
        return { tag: "Computed", fn: fn };
    };

    Process.clone = function (obj) {
        if (null === obj || "object" !== typeof obj) return obj;
        var copy = obj.constructor();
        for (var attr in obj) {
            if (obj.hasOwnProperty(attr)) copy[attr] = obj[attr];
        }
        return copy;
    };

    Process.cloneMap = function (obj, fn) {
        if (null === obj || "object" !== typeof obj) return obj;
        var copy = obj.constructor();
        for (var attr in obj) {
            if (obj.hasOwnProperty(attr)) copy[attr] = fn(obj[attr]);
        }
        return copy;
    };

    Process.spawnView = function (name, containerId, templateId, setup, inbox, shutdown, options) {

        options = options || {};

        if (typeof setup !== "function") {
            var val = setup;
            setup = function () { return val; };
        }

        return Process.spawn(name,
            // Setup
            function () {

                var view = function (state) {
                    this.render = function (el) {
                        var container = $("#" + containerId)[0];
                        if (container) {
                            ko.cleanNode(container);
                        }
                        ko.applyBindings(state, el)
                    };
                };

                var state = setup();

                var makeObs = function (value) {
                    if (value !== null && typeof value !== "undefined" && typeof value !== "function") {
                        if (value !== null && typeof value.tag === "string" && value.tag === "Computed") {
                            return ko.computed(state[key].fn, state);
                        }
                        if (Object.prototype.toString.call(value) === Object.prototype.toString.call([])) {
                            return ko.observableArray(value);
                        }
                        else {
                            return ko.observable(value);
                        }
                    }
                    else {
                        return value;
                    }
                };

                state.with = function (patch) {
                    var clone = Process.clone(this);
                    for (var key in patch) {
                        if (patch.hasOwnProperty(key)) {
                            var patchValue = patch[key];
                            if (clone.hasOwnProperty(key)) {
                                var clonedValue = clone[key];
                                if (ko.isObservable(clonedValue)) {
                                    clonedValue(patchValue);
                                }
                                else {
                                    clone[key] = makeObs(patchValue);
                                }
                            }
                            else {
                                clone[key] = makeObs(patchValue);
                            }
                        }
                    }
                    return clone;
                };

                if (typeof state === "object") {
                    for (var key in state) {
                        state[key] = makeObs(state[key]);
                    }
                }

                var refresh = function (s) {
                    var el = document.createElement("div");
                    el.innerHTML = $(document.getElementById(templateId)).html();
                    (new view(s)).render(el);
                    $("#" + containerId).empty();
                    $("#" + containerId).append(el);
                };

                refresh(state);

                return {
                    state: state,
                    refresh: refresh
                };
            },
            // Inbox
            function (state, msg) {
                var newState = inbox(state.state, msg);
                if (newState !== state.state) {
                    state.refresh(newState);
                    return {
                        state: newState,
                        refresh: state.refresh
                    };
                }
                else {
                    return state;
                }
            },
            // Shutdown
            function (state) {
                var $container = $("#" + containerId);
                if ($container.length && (!options.preserveDomOnKill)) {
                    ko.cleanNode($container[0]);
                    $container.empty();
                }
                if ("function" === typeof shutdown) {
                    shutdown(state);
                }
            });
    };
}<|MERGE_RESOLUTION|>--- conflicted
+++ resolved
@@ -737,22 +737,18 @@
                     }
                 }
             );
-<<<<<<< HEAD
         },
         toggleView: function (onPaused, onResumed) { 
             this.pausedView = !this.pausedView;
             if (this.pausedView && onPaused) onPaused();
             if (!this.pausedView && onResumed) onResumed();
-=======
-
-            Process.ask('/root/user/process-log', {})
+            Process.ask('/root/user/process-log', unit)
                 .done(function (items)
                 {
                     $(items).each(function (i, item) { $("#" + id).prepend(formatItem(item)); });
                 });
 
             return pid;
->>>>>>> 51598c78
         }
     };
 
