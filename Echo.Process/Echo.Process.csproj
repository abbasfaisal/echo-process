--- conflicted
+++ resolved
@@ -24,11 +24,7 @@
     <PackageLicenseUrl>https://github.com/louthy/echo-process/blob/master/LICENSE.md</PackageLicenseUrl>
     <EnableDefaultCompileItems>false</EnableDefaultCompileItems>
     <OutputType>library</OutputType>
-<<<<<<< HEAD
-    <LangVersion>latest</LangVersion>
-=======
     <LangVersion>7.3</LangVersion>
->>>>>>> f5a8dd58
   </PropertyGroup>
   <ItemGroup>
     <Compile Include="**\*.cs" />
