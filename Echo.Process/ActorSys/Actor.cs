﻿using System;
using System.Threading;
using System.Reflection;
using static LanguageExt.Prelude;
using static Echo.Process;
using System.Reactive.Subjects;
using Newtonsoft.Json;
using System.Collections.Generic;
using Echo.Config;
using LanguageExt.ClassInstances;
using LanguageExt;

namespace Echo
{
    /// <summary>
    /// Internal class that represents the state of a single process.
    /// </summary>
    /// <typeparam name="S">State</typeparam>
    /// <typeparam name="T">Message type</typeparam>
    class Actor<S, T> : IActor
    {
        readonly Func<S, T, S> actorFn;
        readonly Func<S, ProcessId, S> termFn;
        readonly Func<IActor, S> setupFn;
        readonly Func<S, Unit> shutdownFn;
        readonly ProcessFlags flags;
        readonly Subject<object> publishSubject = new Subject<object>();
        readonly Subject<object> stateSubject = new Subject<object>();
        readonly CancellationTokenSource cancellationTokenSource = new CancellationTokenSource();
        readonly Option<ICluster> cluster;
<<<<<<< HEAD
        Map<string, IDisposable> subs = Map<string, IDisposable>();
        Atom<Map<string, ActorItem>> children = Atom(Map<string, ActorItem>());
=======
        HashMap<string, IDisposable> subs = HashMap<string, IDisposable>();
        HashMap<string, ActorItem> children = HashMap<string, ActorItem>();
>>>>>>> 08bcbdd2
        Option<S> state;
        StrategyState strategyState = StrategyState.Empty;
        EventWaitHandle request;
        volatile ActorResponse response;
        object sync = new object();
        bool remoteSubsAcquired;
        IActorSystem sys;

        internal Actor(
            Option<ICluster> cluster,
            ActorItem parent,
            ProcessName name,
            Func<S, T, S> actor,
            Func<IActor, S> setup,
            Func<S, Unit> shutdown,
            Func<S, ProcessId, S> term,
            State<StrategyContext, Unit> strategy,
            ProcessFlags flags,
            ProcessSystemConfig settings,
            IActorSystem sys
            )
        {
            setupFn = setup ?? throw new ArgumentNullException(nameof(setup));
            actorFn = actor ?? throw new ArgumentNullException(nameof(actor));
            shutdownFn = shutdown ?? throw new ArgumentNullException(nameof(shutdown));
            shutdownFn = fun((S s) =>
            {
                try
                {
                    shutdown(s);
                }
                catch (Exception e)
                {
                    logErr(e);
                }
                return unit;
            });

            this.sys = sys;
            Id = parent.Actor.Id[name];
            this.cluster = cluster;
            this.flags = flags == ProcessFlags.Default
                ? settings.GetProcessFlags(Id)
                : flags;
            
            termFn = term;
            
            Parent = parent;
            Name = name;
            Strategy = strategy;
            SetupRemoteSubscriptions(cluster, flags);
        }

        /// <summary>
        /// Start up - placeholder
        /// </summary>
        public InboxDirective Startup()
        {
            lock(sync)
            {
                if (cancellationTokenSource.IsCancellationRequested)
                {
                    return InboxDirective.Shutdown;
                }

                if (state.IsSome) return InboxDirective.Default;

                var savedReq = ActorContext.Request.CurrentRequest;
                var savedFlags = ActorContext.Request.ProcessFlags;
                var savedMsg = ActorContext.Request.CurrentMsg;

                try
                {
                    ActorContext.Request.CurrentRequest = null;
                    ActorContext.Request.ProcessFlags = flags;
                    ActorContext.Request.CurrentMsg = null;

                    var stateValue = GetState();
                    try
                    {
                        if (notnull(stateValue))
                        {
                            stateSubject.OnNext(stateValue);
                        }
                    }
                    catch (Exception e)
                    {
                        // Not our errors, so just log and move on
                        logErr(e);
                    }

                    return InboxDirective.Default;
                }
                catch (Exception e)
                {
                    var directive = RunStrategy(
                        Id,
                        Parent.Actor.Id,
                        Sender,
                        Parent.Actor.Children.Values.Map(n => n.Actor.Id).Filter(x => x != Id),
                        e,
                        null,
                        Parent.Actor.Strategy
                    );

                    if(!(e is ProcessKillException)) tell(sys.Errors, e);
                    return InboxDirective.Pause; // we give this feedback because Strategy will handle unpause
                }
                finally
                {
                    ActorContext.Request.CurrentRequest = savedReq;
                    ActorContext.Request.ProcessFlags = savedFlags;
                    ActorContext.Request.CurrentMsg = savedMsg;
                }
            }
        }

        /// <summary>
        /// Failure strategy
        /// </summary>
        State<StrategyContext, Unit> strategy;
        public State<StrategyContext, Unit> Strategy
        {
            get
            {
                return strategy ?? sys.Settings.GetProcessStrategy(Id);
            }
            private set
            {
                strategy = value;
            }
        }

        public Unit AddSubscription(ProcessId pid, IDisposable sub)
        {
            RemoveSubscription(pid);
            subs = subs.Add(pid.Path, sub);
            return unit;
        }

        public Unit RemoveSubscription(ProcessId pid)
        {
            subs.Find(pid.Path).IfSome(x => x.Dispose());
            subs = subs.Remove(pid.Path);
            return unit;
        }

        Unit RemoveAllSubscriptions()
        {
            subs.Iter(x => x.Dispose());
            subs = HashMap<string, IDisposable>();
            return unit;
        }

        public ProcessFlags Flags => 
            flags;

        string StateKey => 
            Id.Path + "@state";

        void SetupRemoteSubscriptions(Option<ICluster> cluster, ProcessFlags flags)
        {
            if (remoteSubsAcquired) return;

            cluster.IfSome(c =>
            {
                // Watches for local state-changes and persists them
                if ((flags & ProcessFlags.PersistState) == ProcessFlags.PersistState)
                {
                    try
                    {
                        stateSubject.Subscribe(state => c.SetValue(StateKey, state));
                    }
                    catch (Exception e)
                    {
                        logSysErr(e);
                    }
                }

                // Watches for local state-changes and publishes them remotely
                if ((flags & ProcessFlags.RemoteStatePublish) == ProcessFlags.RemoteStatePublish)
                {
                    try
                    {
                        stateSubject.Subscribe(state => c.PublishToChannel(ActorInboxCommon.ClusterStatePubSubKey(Id), state));
                    }
                    catch (Exception e)
                    {
                        logSysErr(e);
                    }
                }

                // Watches for publish events and remotely publishes them
                if ((flags & ProcessFlags.RemotePublish) == ProcessFlags.RemotePublish)
                {
                    try
                    {
                        publishSubject.Subscribe(msg => c.PublishToChannel(ActorInboxCommon.ClusterPubSubKey(Id), msg));
                    }
                    catch (Exception e)
                    {
                        logSysErr(e);
                    }
                }
            });

            remoteSubsAcquired = true;
        }

        S GetState()
        {
            lock (sync)
            {
                var res = state.IfNoneUnsafe(InitState);
                state = res;
                return res;
            }
        }

        S InitState()
        {
            S state;

            try
            {
                SetupRemoteSubscriptions(cluster, flags);

                if (cluster.IsSome && ((flags & ProcessFlags.PersistState) == ProcessFlags.PersistState))
                {
                    try
                    {
                        logInfo($"Restoring state: {StateKey}");

                        state = cluster.IfNoneUnsafe(() => null).Exists(StateKey)
                            ? cluster.IfNoneUnsafe(() => null).GetValue<S>(StateKey)
                            : setupFn(this);

                    }
                    catch (Exception e)
                    {
                        logSysErr(e);
                        state = setupFn(this);
                    }
                }
                else
                {
                    state = setupFn(this);
                }

                ActorContext.Request.RunOps();
            }
            catch (Exception e)
            {
                throw new ProcessSetupException(Id.Path, e);
            }

            try
            {
                stateSubject.OnNext(state);
            }
            catch (Exception ue)
            {
                // Not our errors, so just log and move on
                logErr(ue);
            }
            return state;
        }

        /// <summary>
        /// Publish observable stream
        /// </summary>
        public IObservable<object> PublishStream => publishSubject;

        /// <summary>
        /// State observable stream
        /// </summary>
        public IObservable<object> StateStream => stateSubject;

        /// <summary>
        /// Publish to the PublishStream
        /// </summary>
        public Unit Publish(object message)
        {
            try
            { 
                publishSubject.OnNext(message);
            }
            catch (Exception ue)
            {
                // Not our errors, so just log and move on
                logErr(ue);
            }
            return unit;
        }

        /// <summary>
        /// Process path
        /// </summary>
        public ProcessId Id { get; }

        /// <summary>
        /// Process name
        /// </summary>
        public ProcessName Name { get; }

        /// <summary>
        /// Parent process
        /// </summary>
        public ActorItem Parent { get; }

        /// <summary>
        /// Child processes
        /// </summary>
        public HashMap<string, ActorItem> Children =>
            children;

        public CancellationTokenSource CancellationTokenSource => cancellationTokenSource;

        /// <summary>
        /// Clears the state (keeps the mailbox items)
        /// </summary>
        public Unit Restart(bool unpauseAfterRestart)
        {
            lock (sync)
            {
                RemoveAllSubscriptions();
                state.IfSome(shutdownFn);
                DisposeState();
                foreach (var kid in Children)
                {
                    kill(kid.Value.Actor.Id);
                }
            }
            tellSystem(Id, SystemMessage.StartupProcess(unpauseAfterRestart)); 
            return unit;
        }

        /// <summary>
        /// Disowns a child process
        /// </summary>
        public Unit UnlinkChild(ProcessId pid)
        {
            children.Swap(c => c.Remove(pid.Name.Value));
            return unit;
        }

        /// <summary>
        /// Gains a child process
        /// </summary>
        public Unit LinkChild(ActorItem item)
        {
            children.Swap(c => c.AddOrUpdate(item.Actor.Id.Name.Value, item));
            return unit;
        }

        /// <summary>
        /// Add a watcher of this Process
        /// </summary>
        /// <param name="pid">Id of the Process that will watch this Process</param>
        public Unit AddWatcher(ProcessId pid) =>
            sys.AddWatcher(pid, Id);

        /// <summary>
        /// Remove a watcher of this Process
        /// </summary>
        /// <param name="pid">Id of the Process that will stop watching this Process</param>
        public Unit RemoveWatcher(ProcessId pid) =>
            sys.RemoveWatcher(pid, Id);

        public Unit DispatchWatch(ProcessId pid)
        {
            sys.GetDispatcher(pid).Watch(Id);
            return ActorContext.System(Id).AddWatcher(pid, Id);
        }

        public Unit DispatchUnWatch(ProcessId pid)
        {
            sys.GetDispatcher(pid).UnWatch(Id);
            return ActorContext.System(Id).RemoveWatcher(pid, Id);
        }

        /// <summary>
        /// Shutdown everything from this node down
        /// </summary>
        public Unit Shutdown(bool maintainState)
        {
            cancellationTokenSource.Cancel(); // this will signal other operations not to start processing more messages (ProcessMessage) or startup again (Startup), even if they already received something from the queue
            lock(sync)
            {
                if (maintainState == false && Flags != ProcessFlags.Default)
                {
                    cluster.IfSome(c =>
                    {
                        // TODO: Make this transactional 
                        // {
                        c.DeleteMany(
                            StateKey,
                            ActorInboxCommon.ClusterUserInboxKey(Id),
                            ActorInboxCommon.ClusterSystemInboxKey(Id),
                            ActorInboxCommon.ClusterMetaDataKey(Id),
                            ActorInboxCommon.ClusterSettingsKey(Id));

                            sys.DeregisterById(Id);
                        // }

                        sys.Settings.ClearInMemorySettingsOverride(ActorInboxCommon.ClusterSettingsKey(Id));
                    });
                }

                RemoveAllSubscriptions();
                publishSubject.OnCompleted();
                stateSubject.OnCompleted();
                remoteSubsAcquired = false;
                strategyState = StrategyState.Empty;
                state.IfSome(shutdownFn);
                DisposeState();

                sys.DispatchTerminate(Id);

                return unit;
            }
        }

        public Option<T> PreProcessMessageContent(object message)
        {
            if (message == null)
            {
                tell(sys.DeadLetters, DeadLetter.create(Sender, Self, $"Message is null for tell (expected {typeof(T)})", message));
                return None;
            }

            if (typeof(T) != typeof(string) && message is string)
            {
                try
                {
                    // This allows for messages to arrive from JS and be dealt with at the endpoint 
                    // (where the type is known) rather than the gateway (where it isn't)
                    return Some(Deserialise.Object<T>((string)message));
                }
                catch
                {
                    tell(sys.DeadLetters, DeadLetter.create(Sender, Self, $"Invalid message type for tell (expected {typeof(T)})", message));
                    return None;
                }
            }

            if (!(message is T))
            {
                tell(sys.DeadLetters, DeadLetter.create(Sender, Self, $"Invalid message type for tell (expected {typeof(T)})", message));
                return None;
            }

            return Some((T)message);
        }

        public R ProcessRequest<R>(ProcessId pid, object message)
        {
            try
            {
                if (request != null)
                {
                    throw new Exception("async ask not allowed");
                }

                response = null;
                request = new AutoResetEvent(false);
                sys.Ask(pid, new ActorRequest(message, pid, Self, 0), Self);
                request.WaitOne(sys.Settings.Timeout);

                if (response == null)
                {
                    throw new TimeoutException("Request timed out");
                }
                else
                {
                    if (response.IsFaulted)
                    {
                        var ex = (Exception)response.Message;
                        throw new ProcessException($"Process issue: {ex.Message}", pid.Path, Self.Path, ex);
                    }
                    else
                    {
                        return (R)response.Message;
                    }
                }
            }
            finally
            {
                if (request != null)
                {
                    request.Dispose();
                    request = null;
                }
            }
        }

        public Unit ProcessResponse(ActorResponse response)
        {
            if (request == null)
            {
                ProcessMessage(response);
            }
            else
            {
                this.response = response;
                request.Set();
            }
            return unit;
        }

        public InboxDirective ProcessAsk(ActorRequest request)
        {
            lock (sync)
            {
                if (cancellationTokenSource.IsCancellationRequested)
                {
                    replyError(new AskException(
                        $"Can't ask {Id.Path} because actor shutdown in progress"));
                    return InboxDirective.Shutdown;
                }

                var savedMsg = ActorContext.Request.CurrentMsg;
                var savedFlags = ActorContext.Request.ProcessFlags;
                var savedReq = ActorContext.Request.CurrentRequest;

                try
                {
                    ActorContext.Request.CurrentRequest = request;
                    ActorContext.Request.ProcessFlags = flags;
                    ActorContext.Request.CurrentMsg = request.Message;

                    //ActorContext.AssertSession();

                    if (typeof(T) != typeof(string) && request.Message is string)
                    {
                        state = PreProcessMessageContent(request.Message).Match(
                            Some: tmsg =>
                            {
                                var stateIn = GetState();
                                var stateOut = actorFn(stateIn, tmsg);
                                try
                                {
                                    if (!default(EqDefault<S>).Equals(stateOut, stateIn))
                                    {
                                        stateSubject.OnNext(stateOut);
                                    }
                                }
                                catch (Exception ue)
                                {
                                    // Not our errors, so just log and move on
                                    logErr(ue);
                                }

                                return stateOut;
                            },
                            None: () =>
                            {
                                replyError(new AskException(
                                    $"Can't ask {Id.Path}, message is not {typeof(T).GetTypeInfo().Name} : {request.Message}"));
                                return state;
                            }
                        );
                    }
                    else if (request.Message is T msg)
                    {
                        var stateIn = GetState();
                        var stateOut = actorFn(stateIn, msg);
                        try
                        {
                            if (!default(EqDefault<S>).Equals(stateOut, stateIn))
                            {
                                stateSubject.OnNext(stateOut);
                            }
                        }
                        catch (Exception ue)
                        {
                            // Not our errors, so just log and move on
                            logErr(ue);
                        }

                        state = stateOut;
                    }
                    else if (request.Message is Message m)
                    {
                        ProcessSystemMessage(m);
                    }
                    else
                    {
                        // Failure to deserialise is not our problem, its the sender's
                        // so we don't throw here.
                        replyError(new AskException(
                            $"Can't ask {Id.Path}, message is not {typeof(T).GetTypeInfo().Name} : {request.Message}"));
                        return InboxDirective.Default;
                    }

                    strategyState = strategyState.With(
                        Failures: 0,
                        LastFailure: DateTime.MaxValue,
                        BackoffAmount: 0 * seconds
                    );

                    ActorContext.Request.RunOps();
                }
                catch (Exception e)
                {
                    ActorContext.Request.SetOps(ProcessOpTransaction.Start(Id));
                    replyError(e);
                    ActorContext.Request.RunOps();
                    return DefaultErrorHandler(request, e);
                }
                finally
                {
                    ActorContext.Request.CurrentMsg = savedMsg;
                    ActorContext.Request.ProcessFlags = savedFlags;
                    ActorContext.Request.CurrentRequest = savedReq;
                }

                return InboxDirective.Default;
            }
        }

        void ProcessSystemMessage(Message message)
        {
            lock (sync)
            {
                switch (message.Tag)
                {
                    case Message.TagSpec.GetChildren:
                        replyIfAsked(Children);
                        break;
                    case Message.TagSpec.ShutdownProcess:
                        replyIfAsked(ShutdownProcess(false));
                        break;
                }
            }
        }

        public InboxDirective ProcessTerminated(ProcessId pid)
        {
            if (termFn == null) return InboxDirective.Default;

            lock (sync)
            {
                if (cancellationTokenSource.IsCancellationRequested) return InboxDirective.Shutdown;

                var savedReq   = ActorContext.Request.CurrentRequest;
                var savedFlags = ActorContext.Request.ProcessFlags;
                var savedMsg   = ActorContext.Request.CurrentMsg;

                try
                {
                    ActorContext.Request.CurrentRequest = null;
                    ActorContext.Request.ProcessFlags   = flags;
                    ActorContext.Request.CurrentMsg     = pid;

                    //ActorContext.AssertSession();

                    var stateIn = GetState();
                    var stateOut = termFn(stateIn, pid);
                    state = stateOut;

                    try
                    {
                        if (!default(EqDefault<S>).Equals(stateOut, stateIn))
                        {
                            stateSubject.OnNext(stateOut);
                        }
                    }
                    catch (Exception ue)
                    {
                        // Not our errors, so just log and move on
                        logErr(ue);
                    }

                    strategyState = strategyState.With(
                        Failures: 0,
                        LastFailure: DateTime.MaxValue,
                        BackoffAmount: 0 * seconds
                        );

                    ActorContext.Request.RunOps();
                }
                catch (Exception e)
                {
                    return DefaultErrorHandler(pid, e);
                }
                finally
                {
                    ActorContext.Request.CurrentRequest = savedReq;
                    ActorContext.Request.ProcessFlags   = savedFlags;
                    ActorContext.Request.CurrentMsg     = savedMsg;
                }
                return InboxDirective.Default;
            }
        }

        InboxDirective DefaultErrorHandler(object message, Exception e)
        {
            // Wipe all transactional outputs because of the error
            ActorContext.Request.SetOps(ProcessOpTransaction.Start(Id));

            var directive = RunStrategy(
                Id,
                Parent.Actor.Id,
                Sender,
                Parent.Actor.Children.Values.Map(n => n.Actor.Id).Filter(x => x != Id),
                e,
                message,
                Parent.Actor.Strategy
            );
            if (!(e is ProcessKillException)) tell(sys.Errors, e);

            // Run any transactional outputs caused by the strategy computation
            ActorContext.Request.RunOps();
            return directive;
        }

        /// <summary>
        /// Process an inbox message
        /// </summary>
        /// <param name="message"></param>
        /// <returns></returns>
        public InboxDirective ProcessMessage(object message)
        {
            lock (sync)
            {
                if (cancellationTokenSource.IsCancellationRequested) return InboxDirective.Shutdown;

                var savedReq = ActorContext.Request.CurrentRequest;
                var savedFlags = ActorContext.Request.ProcessFlags;
                var savedMsg = ActorContext.Request.CurrentMsg;

                try
                {
                    ActorContext.Request.CurrentRequest = null;
                    ActorContext.Request.ProcessFlags = flags;
                    ActorContext.Request.CurrentMsg = message;

                    if (message is T)
                    {
                        var stateIn = GetState();
                        var stateOut = actorFn(stateIn, (T)message);
                        state = stateOut;
                        try
                        {
                            if (!default(EqDefault<S>).Equals(stateOut, stateIn))
                            {
                                stateSubject.OnNext(stateOut);
                            }
                        }
                        catch (Exception ue)
                        {
                            // Not our errors, so just log and move on
                            logErr(ue);
                        }
                    }
                    else if (typeof(T) != typeof(string) && message is string)
                    {
                        state = PreProcessMessageContent(message).Match(
                                    Some: tmsg =>
                                    {
                                        var stateIn = GetState();
                                        var stateOut = actorFn(stateIn, tmsg);
                                        try
                                        {
                                            if (!default(EqDefault<S>).Equals(stateOut, stateIn))
                                            {
                                                stateSubject.OnNext(stateOut);
                                            }
                                        }
                                        catch (Exception ue)
                                        {
                                        // Not our errors, so just log and move on
                                        logErr(ue);
                                        }
                                        return stateOut;
                                    },
                                    None: () => state
                                );
                    }
                    else if (message is Message)
                    {
                        ProcessSystemMessage((Message)message);
                    }
                    else
                    {
                        logErr($"Can't tell {Id.Path}, message is not {typeof(T).GetTypeInfo().Name} : {message}");
                        return InboxDirective.Default;
                    }

                    strategyState = strategyState.With(
                        Failures: 0,
                        LastFailure: DateTime.MaxValue,
                        BackoffAmount: 0 * seconds
                        );

                    ActorContext.Request.RunOps();
                }
                catch (Exception e)
                {
                    return DefaultErrorHandler(message, e);
                }
                finally
                {
                    ActorContext.Request.CurrentRequest = savedReq;
                    ActorContext.Request.ProcessFlags = savedFlags;
                    ActorContext.Request.CurrentMsg = savedMsg;
                }
                return InboxDirective.Default;
            }
        }

        public InboxDirective RunStrategy(
            ProcessId pid,
            ProcessId parent,
            ProcessId sender,
            IEnumerable<ProcessId> siblings,
            Exception ex, 
            object message,
            State<StrategyContext, Unit> strategy
            )
        {
            try
            {
                // Build a strategy specifically for this event
                var failureStrategy = strategy.Failure(
                        pid,
                        parent,
                        sender,
                        siblings,
                        ex,
                        message
                    );

                // Invoke the strategy with the running state
                var result = failureStrategy.Run(strategyState);

                return result.Value.Match(
                    Some: decision =>
                    {
                        // Save the strategy state back to the actor
                        strategyState = result.State;

                        if (decision.ProcessDirective.Type != DirectiveType.Stop && decision.Pause > 0 * seconds)
                        {
                            decision.Affects.Iter(p => pause(p));
                            safedelay(
                                () => RunProcessDirective(pid, sender, ex, message, decision, true),
                                decision.Pause
                            );
                            return InboxDirective.Pause | RunMessageDirective(pid, sender, decision, ex, message);
                        }
                        else
                        {
                            // Run the instruction for the Process (stop/restart/etc.)
                            try
                            {
                                RunProcessDirective(pid, sender, ex, message, decision, false);
                            }
                            catch (Exception e)
                            {
                                // Error in RunProcessDirective => log and still run RunMessageDirective
                                logErr("Strategy exception (RunProcessDirective) in " + Id, e);
                            }
                            // Run the instruction for the message (dead-letters/send-to-self/...)
                            return RunMessageDirective(pid, sender, decision, ex, message);
                        }
                    },
                    None: () =>
                    {
                        logErr("Strategy failed (no decision) in " + Id);
                        return InboxDirective.Default;
                    },
                    Fail: e =>
                    {
                        logErr("Strategy exception (decision error) " + Id, e);
                        return InboxDirective.Default;
                    });
            }
            catch (Exception e)
            {
                logErr("Strategy exception in " + Id, e);
                return InboxDirective.Default;
            }
        }

        InboxDirective RunMessageDirective(
            ProcessId pid,
            ProcessId sender,
            StrategyDecision decision, 
            Exception e, 
            object message
            )
        {
            var directive = decision.MessageDirective;
            switch (directive.Type)
            {
                case MessageDirectiveType.ForwardToParent:
                    tell(pid.Parent, message, sender);
                    return InboxDirective.Default;

                case MessageDirectiveType.ForwardToSelf:
                    tell(pid, message, sender);
                    return InboxDirective.Default;

                case MessageDirectiveType.ForwardToProcess:
                    tell((directive as ForwardToProcess).ProcessId, message, sender);
                    return InboxDirective.Default;

                case MessageDirectiveType.StayInQueue:
                    return InboxDirective.PushToFrontOfQueue;

                default:
                    if (!(e is ProcessKillException))
                    {
                        tell(sys.DeadLetters, DeadLetter.create(sender, pid, e, "Process error: ", message));
                    }
                    return InboxDirective.Default;
            }
        }

        void RunProcessDirective(
            ProcessId pid,
            ProcessId sender,
            Exception e,
            object message,
            StrategyDecision decision,
            bool unPauseAfterRestart
        )
        {
            var directive = decision.ProcessDirective;

            // Find out the processes that this strategy affects and apply
            foreach (var cpid in decision.Affects.Filter(x => x != pid))
            {
                switch (directive.Type)
                {
                    case DirectiveType.Escalate:
                    case DirectiveType.Resume:
                        // Note: unpause probably won't do anything if unPauseAfterRestart==false because our strategy did not pause them (but unpause should not harm)
                        unpause(cpid);
                        break;
                    case DirectiveType.Restart:
                        restart(cpid);
                        break;
                    case DirectiveType.Stop:
                        kill(cpid);
                        break;
                }
            }

            switch (directive.Type)
            {
                case DirectiveType.Escalate:
                    tellSystem(Parent.Actor.Id, SystemMessage.ChildFaulted(pid, sender, e, message), Self);
                    break;
                case DirectiveType.Resume:
                    // Note: unpause should not be necessary if unPauseAfterRestart==false because our strategy did not pause before (but unpause should not harm)
                    unpause(pid);
                    break;
                case DirectiveType.Restart:
                    Restart(unPauseAfterRestart);
                    break;
                case DirectiveType.Stop:
                    ShutdownProcess(false);
                    break;
            }
        }

        public Unit ShutdownProcess(bool maintainState)
        {
            cancellationTokenSource.Cancel();
            lock (sync)
            {
                return Parent.Actor.Children.Find(Name.Value).IfSome(self =>
                {
                    ShutdownProcessRec(self, sys.GetInboxShutdownItem().Map(x => (ILocalActorInbox)x.Inbox), maintainState);
                    Parent.Actor.UnlinkChild(Id);
<<<<<<< HEAD
                    children.Swap(_ => Map<string, ActorItem>());
=======
                    children = HashMap<string, ActorItem>();
>>>>>>> 08bcbdd2
                });
            }
        }

        void ShutdownProcessRec(ActorItem item, Option<ILocalActorInbox> inboxShutdown, bool maintainState)
        {
            var process = item.Actor;
            var inbox = item.Inbox;

            foreach (var child in process.Children.Values)
            {
                ShutdownProcessRec(child, inboxShutdown, maintainState);
            }

            inboxShutdown.Match(
                Some: ibs => ibs.Tell(inbox, ProcessId.NoSender, None),
                None: ()  => inbox.Dispose()
            );

            process.Shutdown(maintainState);
        }

        public void Dispose()
        {
            RemoveAllSubscriptions();
            state.IfSome(shutdownFn);
            DisposeState();
            cancellationTokenSource.Dispose();
        }

        void DisposeState()
        {
            state.IfSome(s => (s as IDisposable)?.Dispose());
            state = None;
        }

        public InboxDirective ChildFaulted(ProcessId pid, ProcessId sender, Exception ex, object message)
        {
            return RunStrategy(
                pid,
                Parent.Actor.Id,
                sender,
                Parent.Actor.Children.Values.Map(n => n.Actor.Id).Filter(x => x != Id),
                ex,
                message,
                Parent.Actor.Strategy
            );
        }
    }
}<|MERGE_RESOLUTION|>--- conflicted
+++ resolved
@@ -28,13 +28,8 @@
         readonly Subject<object> stateSubject = new Subject<object>();
         readonly CancellationTokenSource cancellationTokenSource = new CancellationTokenSource();
         readonly Option<ICluster> cluster;
-<<<<<<< HEAD
-        Map<string, IDisposable> subs = Map<string, IDisposable>();
-        Atom<Map<string, ActorItem>> children = Atom(Map<string, ActorItem>());
-=======
         HashMap<string, IDisposable> subs = HashMap<string, IDisposable>();
-        HashMap<string, ActorItem> children = HashMap<string, ActorItem>();
->>>>>>> 08bcbdd2
+        Atom<HashMap<string, ActorItem>> children = Atom(HashMap<string, ActorItem>());
         Option<S> state;
         StrategyState strategyState = StrategyState.Empty;
         EventWaitHandle request;
@@ -1013,11 +1008,7 @@
                 {
                     ShutdownProcessRec(self, sys.GetInboxShutdownItem().Map(x => (ILocalActorInbox)x.Inbox), maintainState);
                     Parent.Actor.UnlinkChild(Id);
-<<<<<<< HEAD
-                    children.Swap(_ => Map<string, ActorItem>());
-=======
-                    children = HashMap<string, ActorItem>();
->>>>>>> 08bcbdd2
+                    children.Swap(_ => HashMap<string, ActorItem>());
                 });
             }
         }
